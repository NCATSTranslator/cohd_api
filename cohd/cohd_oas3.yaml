--- conflicted
+++ resolved
@@ -1,10 +1,6 @@
 openapi: 3.0.0
 servers:
-<<<<<<< HEAD
-  - url: 'http://covid.cohd.io/api/'
-=======
-  - url: 'https://cohd.io/api/'
->>>>>>> 3256bfa0
+  - url: 'https://covid.cohd.io/api/'
 info:
   description: |
     The Columbia Open Health Data (COHD) for COVID-19 Research API provides access to counts and frequencies (i.e., EHR visit prevalence) of conditions, procedures, drug exposures, and the co-occurrence frequencies between them for a cohort of hospitalized COVID-19 patients and two comparator cohorts of hospitalized influenza patients and hospitalized patients. Count and frequency data were derived from the [Columbia University Medical Center's](http://www.cumc.columbia.edu/) [OHDSI](https://www.ohdsi.org/) database including inpatient. Counts are the number of inpatient visits associated with the concept, e.g., diagnosed with a condition, exposed to a drug, or a procedure was performed. Frequencies are the number of unique visits associated with the concept divided by the total number of visits in the dataset, i.e., prevalence in the electronic health records. To protect patient privacy, all concepts and pairs of concepts where the count <= 10 were excluded, and counts were randomized by the Poisson distribution.         
